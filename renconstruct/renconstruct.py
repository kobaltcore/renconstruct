--- conflicted
+++ resolved
@@ -398,32 +398,22 @@
     if config["build"]["android"]:
         with gha_group("Build Android"):
             logger.info("Building Android package")
-<<<<<<< HEAD
-            cmd = 'renutil {} launch {} -h android_build \
-            "{}" assembleRelease --destination "{}"'.format(
-                registry_cmd,
-                config["renutil"]["version"],
-                config["project"],
-                config["output"],
-            )
-=======
             if Version(config["renutil"]["version"]) >= Version("7.4.9"):
-                cmd = "renutil {} launch {} -h android_build \
-                {} --destination {}".format(
+                cmd = 'renutil {} launch {} -h android_build \
+                "{}" --destination "{}"'.format(
                     registry_cmd,
                     config["renutil"]["version"],
                     shlex.quote(config["project"]),
                     shlex.quote(config["output"]),
                 )
             else:
-                cmd = "renutil {} launch {} -h android_build \
-                {} assembleRelease --destination {}".format(
+                cmd = 'renutil {} launch {} -h android_build \
+                "{}" assembleRelease --destination "{}"'.format(
                     registry_cmd,
                     config["renutil"]["version"],
                     shlex.quote(config["project"]),
                     shlex.quote(config["output"]),
                 )
->>>>>>> 47b360d2
             proc = Popen(cmd, shell=True, stdout=PIPE, stderr=STDOUT)
             for line in proc.stdout:
                 line = str(line.strip(), "utf-8")
